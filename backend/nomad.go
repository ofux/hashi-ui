--- conflicted
+++ resolved
@@ -3,9 +3,11 @@
 import (
 	"time"
 
-	"github.com/hashicorp/nomad/api"
 	"errors"
 	"fmt"
+
+	"github.com/hashicorp/nomad/api"
+	"github.com/prometheus/log"
 )
 
 const (
@@ -45,7 +47,7 @@
 	for _, m := range members {
 		ms = append(ms, &AgentMemberWithID{
 			AgentMember: *m,
-			ID: m.Name,
+			ID:          m.Name,
 		})
 	}
 	return ms, nil
@@ -193,10 +195,6 @@
 		n.members = members
 		n.updateCh <- &Action{Type: fetchedMembers, Payload: members}
 
-<<<<<<< HEAD
 		time.Sleep(10 * time.Second)
-=======
-		time.Sleep(1 * time.Second)
->>>>>>> bd0ef19f
 	}
 }