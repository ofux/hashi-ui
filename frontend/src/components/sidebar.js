import React, { PropTypes } from 'react';
import { Link } from 'react-router';

<<<<<<< HEAD
const Sidebar = ({ location }) =>
  <div className="sidebar" data-color="nomad-green" data-image="assets/img/nomad.jpg">
    <div className="sidebar-wrapper">
      <div className="logo">
        <Link to={{ pathname: '/cluster' }} className="logo-text" >
          Nomad
        </Link>
      </div>
      <ul className="nav">
        <li className={ location.pathname.startsWith('/cluster') ? 'active' : '' }>
          <Link to={{ pathname: '/cluster' }}>
            <i className="pe-7s-cloud" />
            <p>Cluster</p>
          </Link>
        </li>
        <li className={ location.pathname.startsWith('/jobs') ? 'active' : '' }>
          <Link to={{ pathname: '/jobs' }}>
            <i className="pe-7s-copy-file" />
            <p>Jobs</p>
          </Link>
        </li>
        <li className={ location.pathname.startsWith('/allocations') ? 'active' : '' }>
          <Link to={{ pathname: '/allocations' }}>
            <i className="pe-7s-graph" />
            <p>Allocations</p>
          </Link>
        </li>
        <li className={ location.pathname.startsWith('/evaluations') ? 'active' : '' }>
          <Link to={{ pathname: '/evaluations' }}>
            <i className="pe-7s-gleam" />
            <p>Evaluations</p>
          </Link>
        </li>
        <li className={ location.pathname.startsWith('/members') ? 'active' : '' }>
          <Link to={{ pathname: '/members' }}>
            <i className="pe-7s-share" />
            <p>Members</p>
          </Link>
        </li>
        <li className={ location.pathname.startsWith('/nodes') ? 'active' : '' }>
          <Link to={{ pathname: '/nodes' }}>
            <i className="pe-7s-keypad" />
            <p>Nodes</p>
          </Link>
        </li>
      </ul>
    </div>
    <div className="sidebar-background"></div>
  </div>;

Sidebar.propTypes = {
    location: PropTypes.object.isRequired,
=======
const Sidebar = ({ location }) => {
    return (
        <div className="col-sm-3 col-md-2 sidebar" data-color="nomad-green">
            <div className="logo">
                <Link to={{ pathname: '/cluster' }} className="logo-text" >
                    Nomad
                </Link>
            </div>
            <div className="sidebar-wrapper">
                <ul className="nav">
                    <li className={location.pathname.startsWith('/cluster') ? 'active' : ''}>
                        <Link to={{ pathname: '/cluster' }}>
                            <i className="pe-7s-cloud" />
                            <p>Cluster</p>
                        </Link>
                    </li>
                    <li className={location.pathname.startsWith('/jobs') ? 'active' : ''}>
                        <Link to={{ pathname: '/jobs' }}>
                            <i className="pe-7s-copy-file" />
                            <p>Jobs</p>
                        </Link>
                    </li>
                    <li className={location.pathname.startsWith('/allocations') ? 'active' : ''}>
                        <Link to={{ pathname: '/allocations' }}>
                            <i className="pe-7s-graph" />
                            <p>Allocations</p>
                        </Link>
                    </li>
                    <li className={location.pathname.startsWith('/evaluations') ? 'active' : ''}>
                        <Link to={{ pathname: '/evaluations' }}>
                            <i className="pe-7s-gleam" />
                            <p>Evaluations</p>
                        </Link>
                    </li>
                    <li className={location.pathname.startsWith('/clients') ? 'active' : ''}>
                        <Link to={{ pathname: '/clients' }}>
                            <i className="pe-7s-keypad" />
                            <p>Clients</p>
                        </Link>
                    </li>
                    <li className={location.pathname.startsWith('/servers') ? 'active' : ''}>
                        <Link to={{ pathname: '/servers' }}>
                            <i className="pe-7s-share" />
                            <p>Servers</p>
                        </Link>
                    </li>
                </ul>
            </div>
            <div className="sidebar-background"></div>
        </div>
    );
>>>>>>> e11dae9c
};

export default Sidebar;<|MERGE_RESOLUTION|>--- conflicted
+++ resolved
@@ -1,15 +1,14 @@
 import React, { PropTypes } from 'react';
 import { Link } from 'react-router';
 
-<<<<<<< HEAD
 const Sidebar = ({ location }) =>
-  <div className="sidebar" data-color="nomad-green" data-image="assets/img/nomad.jpg">
+  <div className="col-sm-3 col-md-2 sidebar" data-color="nomad-green">
+    <div className="logo">
+      <Link to={{ pathname: '/cluster' }} className="logo-text" >
+        Nomad
+      </Link>
+    </div>
     <div className="sidebar-wrapper">
-      <div className="logo">
-        <Link to={{ pathname: '/cluster' }} className="logo-text" >
-          Nomad
-        </Link>
-      </div>
       <ul className="nav">
         <li className={ location.pathname.startsWith('/cluster') ? 'active' : '' }>
           <Link to={{ pathname: '/cluster' }}>
@@ -35,16 +34,16 @@
             <p>Evaluations</p>
           </Link>
         </li>
-        <li className={ location.pathname.startsWith('/members') ? 'active' : '' }>
-          <Link to={{ pathname: '/members' }}>
-            <i className="pe-7s-share" />
-            <p>Members</p>
+        <li className={ location.pathname.startsWith('/clients') ? 'active' : '' }>
+          <Link to={{ pathname: '/clients' }}>
+            <i className="pe-7s-keypad" />
+            <p>Clients</p>
           </Link>
         </li>
-        <li className={ location.pathname.startsWith('/nodes') ? 'active' : '' }>
-          <Link to={{ pathname: '/nodes' }}>
-            <i className="pe-7s-keypad" />
-            <p>Nodes</p>
+        <li className={ location.pathname.startsWith('/servers') ? 'active' : '' }>
+          <Link to={{ pathname: '/servers' }}>
+            <i className="pe-7s-share" />
+            <p>Servers</p>
           </Link>
         </li>
       </ul>
@@ -54,59 +53,6 @@
 
 Sidebar.propTypes = {
     location: PropTypes.object.isRequired,
-=======
-const Sidebar = ({ location }) => {
-    return (
-        <div className="col-sm-3 col-md-2 sidebar" data-color="nomad-green">
-            <div className="logo">
-                <Link to={{ pathname: '/cluster' }} className="logo-text" >
-                    Nomad
-                </Link>
-            </div>
-            <div className="sidebar-wrapper">
-                <ul className="nav">
-                    <li className={location.pathname.startsWith('/cluster') ? 'active' : ''}>
-                        <Link to={{ pathname: '/cluster' }}>
-                            <i className="pe-7s-cloud" />
-                            <p>Cluster</p>
-                        </Link>
-                    </li>
-                    <li className={location.pathname.startsWith('/jobs') ? 'active' : ''}>
-                        <Link to={{ pathname: '/jobs' }}>
-                            <i className="pe-7s-copy-file" />
-                            <p>Jobs</p>
-                        </Link>
-                    </li>
-                    <li className={location.pathname.startsWith('/allocations') ? 'active' : ''}>
-                        <Link to={{ pathname: '/allocations' }}>
-                            <i className="pe-7s-graph" />
-                            <p>Allocations</p>
-                        </Link>
-                    </li>
-                    <li className={location.pathname.startsWith('/evaluations') ? 'active' : ''}>
-                        <Link to={{ pathname: '/evaluations' }}>
-                            <i className="pe-7s-gleam" />
-                            <p>Evaluations</p>
-                        </Link>
-                    </li>
-                    <li className={location.pathname.startsWith('/clients') ? 'active' : ''}>
-                        <Link to={{ pathname: '/clients' }}>
-                            <i className="pe-7s-keypad" />
-                            <p>Clients</p>
-                        </Link>
-                    </li>
-                    <li className={location.pathname.startsWith('/servers') ? 'active' : ''}>
-                        <Link to={{ pathname: '/servers' }}>
-                            <i className="pe-7s-share" />
-                            <p>Servers</p>
-                        </Link>
-                    </li>
-                </ul>
-            </div>
-            <div className="sidebar-background"></div>
-        </div>
-    );
->>>>>>> e11dae9c
 };
 
 export default Sidebar;