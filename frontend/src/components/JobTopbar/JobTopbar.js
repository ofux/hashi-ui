--- conflicted
+++ resolved
@@ -10,16 +10,9 @@
 const rawIcon = <FontIcon className="material-icons">code</FontIcon>
 
 class _JobTopbar extends PureComponent {
-<<<<<<< HEAD
   handleActive(tab) {
-    const path = ["", "nomad", this.props.router.params.region, "jobs", this.props.job.Name, tab]
+    const path = ["", "nomad", this.props.router.params.region, "jobs", this.props.job.ID, tab]
     this.props.router.push(path.map(encodeURIComponent).join("/"))
-=======
-
-  handleActive (tab) {
-    const path = ['', 'nomad', this.props.router.params.region, 'jobs', this.props.job.ID, tab]
-    this.props.router.push(path.map(encodeURIComponent).join('/'))
->>>>>>> e4e239db
   }
 
   getActiveTab() {
