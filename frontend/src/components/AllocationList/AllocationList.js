import React, { Component, PropTypes } from "react"
import { Grid, Row, Col } from "react-flexbox-grid"
import FontIcon from "material-ui/FontIcon"
import { Link } from "react-router"
import { Card, CardHeader, CardText } from "material-ui/Card"
import SelectField from "../SelectField/SelectField"
import TextField from "material-ui/TextField"
import MenuItem from "material-ui/MenuItem"
import ReactTooltip from "react-tooltip"
import { Table, Column, Cell } from "fixed-data-table-2"
import AllocationStatusIcon from "../AllocationStatusIcon/AllocationStatusIcon"
import AllocationLink from "../AllocationLink/AllocationLink"
import JobLink from "../JobLink/JobLink"
import ClientLink from "../ClientLink/ClientLink"
import FormatTime from "../FormatTime/FormatTime"

const nodeIdToNameCache = {}
const allocIdRegexp = /\[(\d+)\]/

const getAllocationNumberFromName = allocationName => {
  const match = allocIdRegexp.exec(allocationName)
  return match[1]
}

/* eslint-disable react/prop-types */

const AllocationStatusIconCell = ({ rowIndex, data, ...props }) =>
  <Cell
    {...props}
    onMouseEnter={() => {
      ReactTooltip.show()
    }}
    onMouseLeave={() => {
      ReactTooltip.hide()
    }}
  >
    <AllocationStatusIcon allocation={data[rowIndex]} />
  </Cell>

const AllocationLinkCell = ({ rowIndex, data, ...props }) =>
  <Cell {...props}>
    <AllocationLink allocationId={data[rowIndex].ID} />
  </Cell>

const JobLinkCell = ({ rowIndex, data, ...props }) =>
  <Cell {...props}>
    <JobLink jobId={data[rowIndex].JobID} />
  </Cell>

const JobTaskGroupLinkCell = ({ rowIndex, data, ...props }) =>
  <Cell {...props}>
    <JobLink jobId={data[rowIndex].JobID} taskGroupId={data[rowIndex].TaskGroupId}>
      {data[rowIndex].TaskGroup} (#{getAllocationNumberFromName(data[rowIndex].Name)})
    </JobLink>
  </Cell>

const ClientLinkCell = ({ rowIndex, data, clients, ...props }) =>
  <Cell {...props}>
    <ClientLink clientId={data[rowIndex].NodeID} clients={clients} short />
  </Cell>

const AgeCell = ({ rowIndex, data, ...props }) =>
  <Cell
    {...props}
    onMouseEnter={() => {
      ReactTooltip.show()
    }}
    onMouseLeave={() => {
      ReactTooltip.hide()
    }}
  >
    <FormatTime inTable identifier={data[rowIndex].ID} time={data[rowIndex].CreateTime} />
  </Cell>

const StatusCell = ({ rowIndex, data, ...props }) =>
  <Cell {...props}>
    {data[rowIndex].ClientStatus}
  </Cell>

const ActionsCell = ({ rowIndex, data, ...props }) =>
  <Cell {...props}>
    <AllocationLink allocationId={data[rowIndex].ID} linkAppend="/files" linkQuery={{ path: "/alloc/logs/" }}>
      <FontIcon className="material-icons">format_align_left</FontIcon>
    </AllocationLink>
  </Cell>

/* eslint-disable react/prop-types */

const jobColumn = (allocations, display) =>
  display
    ? <Column header={<Cell>Job</Cell>} cell={<JobLinkCell data={allocations} />} flexGrow={2} width={200} />
    : null

const clientColumn = (allocations, display, clients) =>
  display
    ? <Column header={<Cell>Client</Cell>} cell={<ClientLinkCell data={allocations} clients={clients} />} width={200} />
    : null

class AllocationList extends Component {
  constructor(props) {
    super(props)

    this.resizeHandler = this.updateDimensions.bind(this)
  }

  findNodeNameById(nodeId) {
    if (this.props.nodes.length === 0) {
      return nodeId
    }

    if (nodeId in nodeIdToNameCache) {
      return nodeIdToNameCache[nodeId]
    }

    const r = Object.keys(this.props.nodes).filter(node => this.props.nodes[node].ID === nodeId)

    if (r.length !== 0) {
      nodeIdToNameCache[nodeId] = this.props.nodes[r].Name
    } else {
      nodeIdToNameCache[nodeId] = nodeId
    }

    return nodeIdToNameCache[nodeId]
  }

  filteredAllocations() {
    const query = this.props.location.query || {}
    let allocations = this.props.allocations

    if ("allocation_id" in query) {
      allocations = allocations.filter(allocation => allocation.ID.indexOf(query.allocation_id) != -1)
    }

    if ("allocation_id" in this.state) {
      allocations = allocations.filter(allocation => allocation.ID.indexOf(this.state.allocation_id) != -1)
    }

    if ("status" in query) {
      allocations = allocations.filter(allocation => allocation.ClientStatus === query.status)
    }

    if ("client" in query) {
      allocations = allocations.filter(allocation => allocation.NodeID === query.client)
    }

    if ("job" in query) {
      allocations = allocations.filter(allocation => allocation.JobID === query.job)
    }

    return allocations
  }

<<<<<<< HEAD
  clientStatusFilter() {
    const location = this.props.location
    const query = this.props.location.query || {}

    let title = "Client Status"
    if ("status" in query) {
      title = <span>{title}: <code>{query.status}</code></span>
    }

    return (
      <Col key="client-status-filter-pane" xs={12} sm={6} md={6} lg={3}>
        <SelectField floatingLabelText={title} maxHeight={200}>
=======
  allocationStatusFilter () {
    const location = this.props.location
    const query = this.props.location.query || {}

    let title = 'Allocation Status'
    if ('status' in query) {
      title = <span>{title}: <code>{ query.status }</code></span>
    }

    return (
      <Col key='allocation-status-filter-pane' xs={ 12 } sm={ 6 } md={ 6 } lg={ 3 }>
        <SelectField floatingLabelText={ title } maxHeight={ 200 }>
>>>>>>> 1f1fff63
          <MenuItem>
            <Link
              to={{
                pathname: location.pathname,
                query: { ...query, status: undefined }
              }}
            >
              - Any -
            </Link>
          </MenuItem>
          <MenuItem>
            <Link
              to={{
                pathname: location.pathname,
                query: { ...query, status: "running" }
              }}
            >
              Running
            </Link>
          </MenuItem>
          <MenuItem>
            <Link
              to={{
                pathname: location.pathname,
                query: { ...query, status: "complete" }
              }}
            >
              Complete
            </Link>
          </MenuItem>
          <MenuItem>
            <Link
              to={{
                pathname: location.pathname,
                query: { ...query, status: "pending" }
              }}
            >
              Pending
            </Link>
          </MenuItem>
          <MenuItem>
            <Link
              to={{
                pathname: location.pathname,
                query: { ...query, status: "lost" }
              }}
            >
              Lost
            </Link>
          </MenuItem>
          <MenuItem>
            <Link
              to={{
                pathname: location.pathname,
                query: { ...query, status: "failed" }
              }}
            >
              Failed
            </Link>
          </MenuItem>
        </SelectField>
      </Col>
    )
  }

  allocationIdFilter() {
    return (
      <Col key="allocation-id-filter-pane" xs={12} sm={6} md={6} lg={3}>
        <TextField
          hintText="Allocation ID"
          onChange={(proxy, value) => {
            this.setState({ ...this.state, allocation_id: value })
          }}
        />
      </Col>
    )
  }

  jobIdFilter() {
    const location = this.props.location
    const query = this.props.location.query || {}

    let title = "Job"
    if ("job" in query) {
      title = <span>{title}: <code>{query.job}</code></span>
    }

    const jobs = this.props.allocations
      .map(allocation => {
        return allocation.JobID
      })
      .filter((v, i, a) => {
        return a.indexOf(v) === i
      })
      .map(job => {
        return (
          <MenuItem key={job}>
            <Link to={{ pathname: location.pathname, query: { ...query, job } }}>
              {job}
            </Link>
          </MenuItem>
        )
      })

    jobs.unshift(
      <MenuItem key="any-job">
        <Link
          to={{
            pathname: location.pathname,
            query: { ...query, job: undefined }
          }}
        >
          - Any -
        </Link>
      </MenuItem>
    )

    return (
      <Col key="job-filter-pane" xs={12} sm={6} md={6} lg={3}>
        <SelectField floatingLabelText={title} maxHeight={200}>
          {jobs}
        </SelectField>
      </Col>
    )
  }

  clientFilter() {
    const location = this.props.location
    const query = this.props.location.query || {}

    let title = "Client"

    if ("client" in query) {
      title = <span>{title}: <code>{this.findNodeNameById(query.client)}</code></span>
    }

    const clients = this.props.allocations
      .map(allocation => {
        return allocation.NodeID
      })
      .filter((v, i, a) => {
        return a.indexOf(v) === i
      })
      .map(client => {
        return (
          <MenuItem key={client}>
            <Link to={{ pathname: location.pathname, query: { ...query, client } }}>
              {this.findNodeNameById(client)}
            </Link>
          </MenuItem>
        )
      })

    clients.unshift(
      <MenuItem key="any-client">
        <Link
          to={{
            pathname: location.pathname,
            query: { ...query, client: undefined }
          }}
        >
          - Any -
        </Link>
      </MenuItem>
    )

    return (
      <Col key="client-filter-pane" xs={12} sm={6} md={6} lg={3}>
        <SelectField floatingLabelText={title} maxHeight={200}>
          {clients}
        </SelectField>
      </Col>
    )
  }

  updateDimensions() {
    this.setState({
      width: window.innerWidth,
      height: window.innerHeight
    })
  }

  componentWillMount() {
    this.updateDimensions()
  }

  componentDidMount() {
    window.addEventListener("resize", this.resizeHandler)
  }

  componentWillUnmount() {
    window.removeEventListener("resize", this.resizeHandler)
  }

  render() {
    const showJobColumn = this.props.showJobColumn
    const showClientColumn = this.props.showClientColumn
    const allocations = this.filteredAllocations()

    let width = this.state.width - 240

    if (!showClientColumn || !showJobColumn) {
      width = width - 30
    }

    let height = this.state.height - 165

    if (!showJobColumn || !showClientColumn || this.props.nested) {
      height = height - 120
    }

    if (height < 300) {
      height = 300
    }

    return (
      <div>
        <Card key="filter">
          <CardHeader title="Filter list" actAsExpander showExpandableButton />
          <CardText expandable>
            <Grid fluid style={{ padding: 0 }}>
              <Row>
<<<<<<< HEAD
                {this.allocationIdFilter()}
                {showClientColumn ? this.clientFilter() : null}
                {this.clientStatusFilter()}
                {showJobColumn ? this.jobIdFilter() : null}
=======
                { this.allocationIdFilter() }
                { showClientColumn ? this.clientFilter() : null }
                { this.allocationStatusFilter() }
                { showJobColumn ? this.jobIdFilter() : null }
>>>>>>> 1f1fff63
              </Row>
            </Grid>
          </CardText>
        </Card>

        <Card key="list" style={{ marginTop: "1rem" }}>
          <CardText>
            <Table
              key="table"
              rowHeight={35}
              headerHeight={35}
              rowsCount={allocations.length}
              height={height}
              width={width}
              touchScrollEnabled
              {...this.props}
            >
              <Column header={<Cell />} cell={<AllocationStatusIconCell data={allocations} />} width={40} />
              <Column header={<Cell>ID</Cell>} cell={<AllocationLinkCell data={allocations} />} width={100} />
              {jobColumn(allocations, this.props.showJobColumn)}
              <Column
                header={<Cell>Task Group</Cell>}
                cell={<JobTaskGroupLinkCell data={allocations} />}
                flexGrow={2}
                width={200}
              />
              <Column header={<Cell>Status</Cell>} cell={<StatusCell data={allocations} />} width={200} />
              {clientColumn(allocations, this.props.showClientColumn, this.props.nodes)}
              <Column header={<Cell>Age</Cell>} cell={<AgeCell data={allocations} />} width={100} />
              <Column header={<Cell>Actions</Cell>} cell={<ActionsCell data={allocations} />} width={100} />
            </Table>
          </CardText>
          <ReactTooltip />
        </Card>
      </div>
    )
  }
}

AllocationList.defaultProps = {
  allocations: [],
  nodes: [],
  location: {},

  showJobColumn: true,
  showClientColumn: true,
  nested: false
}

AllocationList.propTypes = {
  allocations: PropTypes.array.isRequired,
  nodes: PropTypes.array.isRequired,
  location: PropTypes.object.isRequired,

  nested: PropTypes.bool.isRequired,

  showJobColumn: PropTypes.bool.isRequired,
  showClientColumn: PropTypes.bool.isRequired
}

export default AllocationList<|MERGE_RESOLUTION|>--- conflicted
+++ resolved
@@ -150,20 +150,6 @@
     return allocations
   }
 
-<<<<<<< HEAD
-  clientStatusFilter() {
-    const location = this.props.location
-    const query = this.props.location.query || {}
-
-    let title = "Client Status"
-    if ("status" in query) {
-      title = <span>{title}: <code>{query.status}</code></span>
-    }
-
-    return (
-      <Col key="client-status-filter-pane" xs={12} sm={6} md={6} lg={3}>
-        <SelectField floatingLabelText={title} maxHeight={200}>
-=======
   allocationStatusFilter () {
     const location = this.props.location
     const query = this.props.location.query || {}
@@ -176,7 +162,6 @@
     return (
       <Col key='allocation-status-filter-pane' xs={ 12 } sm={ 6 } md={ 6 } lg={ 3 }>
         <SelectField floatingLabelText={ title } maxHeight={ 200 }>
->>>>>>> 1f1fff63
           <MenuItem>
             <Link
               to={{
@@ -399,17 +384,10 @@
           <CardText expandable>
             <Grid fluid style={{ padding: 0 }}>
               <Row>
-<<<<<<< HEAD
-                {this.allocationIdFilter()}
-                {showClientColumn ? this.clientFilter() : null}
-                {this.clientStatusFilter()}
-                {showJobColumn ? this.jobIdFilter() : null}
-=======
                 { this.allocationIdFilter() }
                 { showClientColumn ? this.clientFilter() : null }
                 { this.allocationStatusFilter() }
                 { showJobColumn ? this.jobIdFilter() : null }
->>>>>>> 1f1fff63
               </Row>
             </Grid>
           </CardText>
