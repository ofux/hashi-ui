import React, { PropTypes } from 'react';
import { Router, Route, IndexRedirect, browserHistory } from 'react-router';

import App from './components/app';
import Cluster from './containers/cluster';

import Jobs from './containers/jobs';
import Job from './containers/job';
import JobInfo from './components/job/info';
import JobAllocs from './components/job/allocs';
import JobEvals from './components/job/evals';
import JobTasks from './components/job/tasks';
import JobTaskGroups from './components/job/taskGroups';
import JobRaw from './components/job/raw';

import Allocations from './containers/allocations';
import Allocation from './containers/allocation';
import AllocInfo from './components/allocation/info';
import AllocFiles from './components/allocation/files';
import AllocRaw from './components/allocation/raw';

import Evaluations from './containers/evaluations';
import Evaluation from './containers/evaluation';
import EvalInfo from './components/evaluation/info';
import EvalAlloc from './components/evaluation/allocs';
import EvalRaw from './components/evaluation/raw';

import Clients from './containers/clients';
import Client from './containers/client';
import ClientInfo from './components/client/info';
import ClientRaw from './components/client/raw';

<<<<<<< HEAD
const AppRouter = ({ history }) =>
  <Router history={ history }>
    <Route path="/" component={ App }>
      <IndexRedirect to="/cluster" />
      <Route path="/cluster" component={ Cluster } />
=======
import Servers from './containers/servers';
import Server from './containers/server';
import ServerInfo from './components/server/info';
import ServerRaw from './components/server/raw';
>>>>>>> e11dae9c

      <Route path="/members" component={ Members } />
      <Route path="/members/:memberId" component={ Member }>
        <IndexRedirect to="/members/:memberId/info" />
        <Route path="/members/:memberId/info" component={ MemberInfo } />
        <Route path="/members/:memberId/raw" component={ MemberRaw } />
      </Route>

      <Route path="/jobs" component={ Jobs } />
      <Route path="/jobs/:jobId" component={ Job }>
        <IndexRedirect to="/jobs/:jobId/info" />
        <Route path="/jobs/:jobId/info" component={ JobInfo } />
        <Route path="/jobs/:jobId/allocations" component={ JobAllocs } />
        <Route path="/jobs/:jobId/evaluations" component={ JobEvals } />
        <Route path="/jobs/:jobId/tasks" component={ JobTasks } />
        <Route path="/jobs/:jobId/taskGroups" component={ JobTaskGroups } />
        <Route path="/jobs/:jobId/raw" component={ JobRaw } />
      </Route>

<<<<<<< HEAD
      <Route path="/nodes" component={ Nodes } />
      <Route path="/nodes/:nodeId" component={ Node }>
        <IndexRedirect to="/nodes/:nodeId/info" />
        <Route path="/nodes/:nodeId/info" component={ NodeInfo } />
        <Route path="/nodes/:nodeId/raw" component={ NodeRaw } />
      </Route>
=======
                    <Route path="/servers" component={Servers} />
                    <Route path="/servers/:memberId" component={Server}>
                        <IndexRedirect to="/servers/:memberId/info" />
                        <Route path="/servers/:memberId/info" component={ServerInfo} />
                        <Route path="/servers/:memberId/raw" component={ServerRaw} />
                    </Route>
>>>>>>> e11dae9c

      <Route path="/allocations" component={ Allocations } />
      <Route path="/allocations/:allocId" component={ Allocation }>
        <IndexRedirect to="/allocations/:allocId/info" />
        <Route path="/allocations/:allocId/info" component={ AllocInfo } />
        <Route path="/allocations/:allocId/files" component={ AllocFiles } />
        <Route path="/allocations/:allocId/raw" component={ AllocRaw } />
      </Route>

<<<<<<< HEAD
      <Route path="/evaluations" component={ Evaluations } />
      <Route path="/evaluations/:evalId" component={ Evaluation }>
        <IndexRedirect to="/evaluations/:evalId/info" />
        <Route path="/evaluations/:evalId/info" component={ EvalInfo } />
        <Route path="/evaluations/:evalId/allocations" component={ EvalAlloc } />
        <Route path="/evaluations/:evalId/raw" component={ EvalRaw } />
      </Route>
    </Route>
  </Router>;
=======
                    <Route path="/clients" component={Clients} />
                    <Route path="/clients/:nodeId" component={Client}>
                        <IndexRedirect to="/clients/:nodeId/info" />
                        <Route path="/clients/:nodeId/info" component={ClientInfo} />
                        <Route path="/clients/:nodeId/raw" component={ClientRaw} />
                    </Route>
>>>>>>> e11dae9c

AppRouter.propTypes = {
    history: PropTypes.instanceOf(browserHistory.constructor).isRequired,
};

export default AppRouter;<|MERGE_RESOLUTION|>--- conflicted
+++ resolved
@@ -30,24 +30,22 @@
 import ClientInfo from './components/client/info';
 import ClientRaw from './components/client/raw';
 
-<<<<<<< HEAD
+import Servers from './containers/servers';
+import Server from './containers/server';
+import ServerInfo from './components/server/info';
+import ServerRaw from './components/server/raw';
+
 const AppRouter = ({ history }) =>
   <Router history={ history }>
     <Route path="/" component={ App }>
       <IndexRedirect to="/cluster" />
       <Route path="/cluster" component={ Cluster } />
-=======
-import Servers from './containers/servers';
-import Server from './containers/server';
-import ServerInfo from './components/server/info';
-import ServerRaw from './components/server/raw';
->>>>>>> e11dae9c
 
-      <Route path="/members" component={ Members } />
-      <Route path="/members/:memberId" component={ Member }>
-        <IndexRedirect to="/members/:memberId/info" />
-        <Route path="/members/:memberId/info" component={ MemberInfo } />
-        <Route path="/members/:memberId/raw" component={ MemberRaw } />
+      <Route path="/servers" component={ Servers } />
+      <Route path="/servers/:memberId" component={ Server }>
+        <IndexRedirect to="/servers/:memberId/info" />
+        <Route path="/servers/:memberId/info" component={ ServerInfo } />
+        <Route path="/servers/:memberId/raw" component={ ServerRaw } />
       </Route>
 
       <Route path="/jobs" component={ Jobs } />
@@ -61,21 +59,12 @@
         <Route path="/jobs/:jobId/raw" component={ JobRaw } />
       </Route>
 
-<<<<<<< HEAD
-      <Route path="/nodes" component={ Nodes } />
-      <Route path="/nodes/:nodeId" component={ Node }>
-        <IndexRedirect to="/nodes/:nodeId/info" />
-        <Route path="/nodes/:nodeId/info" component={ NodeInfo } />
-        <Route path="/nodes/:nodeId/raw" component={ NodeRaw } />
+      <Route path="/clients" component={ Clients } />
+      <Route path="/clients/:nodeId" component={ Client }>
+        <IndexRedirect to="/clients/:nodeId/info" />
+        <Route path="/clients/:nodeId/info" component={ ClientInfo } />
+        <Route path="/clients/:nodeId/raw" component={ ClientRaw } />
       </Route>
-=======
-                    <Route path="/servers" component={Servers} />
-                    <Route path="/servers/:memberId" component={Server}>
-                        <IndexRedirect to="/servers/:memberId/info" />
-                        <Route path="/servers/:memberId/info" component={ServerInfo} />
-                        <Route path="/servers/:memberId/raw" component={ServerRaw} />
-                    </Route>
->>>>>>> e11dae9c
 
       <Route path="/allocations" component={ Allocations } />
       <Route path="/allocations/:allocId" component={ Allocation }>
@@ -85,7 +74,6 @@
         <Route path="/allocations/:allocId/raw" component={ AllocRaw } />
       </Route>
 
-<<<<<<< HEAD
       <Route path="/evaluations" component={ Evaluations } />
       <Route path="/evaluations/:evalId" component={ Evaluation }>
         <IndexRedirect to="/evaluations/:evalId/info" />
@@ -95,14 +83,6 @@
       </Route>
     </Route>
   </Router>;
-=======
-                    <Route path="/clients" component={Clients} />
-                    <Route path="/clients/:nodeId" component={Client}>
-                        <IndexRedirect to="/clients/:nodeId/info" />
-                        <Route path="/clients/:nodeId/info" component={ClientInfo} />
-                        <Route path="/clients/:nodeId/raw" component={ClientRaw} />
-                    </Route>
->>>>>>> e11dae9c
 
 AppRouter.propTypes = {
     history: PropTypes.instanceOf(browserHistory.constructor).isRequired,
