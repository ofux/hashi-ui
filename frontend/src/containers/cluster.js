import React, { Component, PropTypes } from 'react';
import { connect } from 'react-redux';

import Doughnut from '../components/charts/doughnut';
import Events from './events';
import Statistics from './statistics';

const jobStatusLabels = ['Running', 'Pending', 'Dead'];
const jobTypeLabels = ['Service', 'Batch', 'System'];
const nodeStatusLabels = ['Ready', 'Initializing', 'Down'];
const memberStatusLabels = ['Alive', 'Leaving', 'Left', 'Shutdown'];
const backgroundColors = ['#449b82', '#FF9500', '#FF4A55'];

class Cluster extends Component {

    getChartData() {
        const stats = {
            jobStatus: [0, 0, 0],
            jobTypes: [0, 0, 0],
            nodeStatus: [0, 0, 0],
            memberStatus: [0, 0, 0, 0],
        };

        for (const job of this.props.jobs) {
            switch (job.Status) {
            case 'running':
                stats.jobStatus[0] += 1;
                break;
            case 'pending':
                stats.jobStatus[1] += 1;
                break;
            case 'dead':
                stats.jobStatus[2] += 1;
                break;
            default:
            }

            switch (job.Type) {
            case 'service':
                stats.jobTypes[0] += 1;
                break;
            case 'batch':
                stats.jobTypes[1] += 1;
                break;
            case 'system':
                stats.jobTypes[2] += 1;
                break;
            default:
            }
        }

        for (const node of this.props.nodes) {
            switch (node.Status) {
            case 'ready':
                stats.nodeStatus[0] += 1;
                break;
            case 'initializing':
                stats.nodeStatus[1] += 1;
                break;
            case 'down':
                stats.nodeStatus[2] += 1;
                break;
            default:
            }
        }

        for (const member of this.props.members) {
            switch (member.Status) {
            case 'alive':
                stats.memberStatus[0] += 1;
                break;
            case 'leaving':
                stats.memberStatus[1] += 1;
                break;
            case 'left':
                stats.memberStatus[2] += 1;
                break;
            case 'shutdown':
                stats.memberStatus[3] += 1;
                break;
            default:
            }
        }

        return [
            {
                labels: jobStatusLabels,
                datasets: [{
                    data: stats.jobStatus,
                    backgroundColor: backgroundColors,
                }],
            },
            {
                labels: jobTypeLabels,
                datasets: [{
                    data: stats.jobTypes,
                    backgroundColor: backgroundColors,
                }],
            },
            {
                labels: nodeStatusLabels,
                datasets: [{
                    data: stats.nodeStatus,
                    backgroundColor: backgroundColors,
                }],
            },
            {
                labels: memberStatusLabels,
                datasets: [{
                    data: stats.memberStatus,
                    backgroundColor: backgroundColors,
                }],
            },
        ];
    }

    render() {
        const [jobStatus, jobTypes, nodeStatus, memberStatus] = this.getChartData();

        return (
<<<<<<< HEAD
          <div>
            <Statistics />
            <div className="row">
              <div className="col-md-3">
                <Doughnut title="Member Status" data={ memberStatus } />
              </div>
              <div className="col-md-3">
                <Doughnut title="Node Status" data={ nodeStatus } />
              </div>
              <div className="col-md-3">
                <Doughnut title="Job Status" data={ jobStatus } />
              </div>
              <div className="col-md-3">
                <Doughnut title="Job Type" data={ jobTypes } />
              </div>
=======
            <div>
                <Statistics />
                <div className="row">
                    <div className="col-md-3">
                        <Doughnut title="Server Status" data={memberStatus} />
                    </div>
                    <div className="col-md-3">
                        <Doughnut title="Client Status" data={nodeStatus} />
                    </div>
                    <div className="col-md-3">
                        <Doughnut title="Job Status" data={jobStatus} />
                   </div>
                    <div className="col-md-3">
                        <Doughnut title="Job Type" data={jobTypes} />
                    </div>
                </div>
                <Events />
>>>>>>> e11dae9c
            </div>
            <Events />
          </div>
        );
    }
}

function mapStateToProps({ jobs, nodes, members }) {
    return { jobs, nodes, members };
}

Cluster.propTypes = {
    jobs: PropTypes.array.isRequired,
    nodes: PropTypes.array.isRequired,
    members: PropTypes.array.isRequired,
};

export default connect(mapStateToProps)(Cluster);<|MERGE_RESOLUTION|>--- conflicted
+++ resolved
@@ -118,15 +118,14 @@
         const [jobStatus, jobTypes, nodeStatus, memberStatus] = this.getChartData();
 
         return (
-<<<<<<< HEAD
           <div>
             <Statistics />
             <div className="row">
               <div className="col-md-3">
-                <Doughnut title="Member Status" data={ memberStatus } />
+                <Doughnut title="Server Status" data={ memberStatus } />
               </div>
               <div className="col-md-3">
-                <Doughnut title="Node Status" data={ nodeStatus } />
+                <Doughnut title="Client Status" data={ nodeStatus } />
               </div>
               <div className="col-md-3">
                 <Doughnut title="Job Status" data={ jobStatus } />
@@ -134,25 +133,6 @@
               <div className="col-md-3">
                 <Doughnut title="Job Type" data={ jobTypes } />
               </div>
-=======
-            <div>
-                <Statistics />
-                <div className="row">
-                    <div className="col-md-3">
-                        <Doughnut title="Server Status" data={memberStatus} />
-                    </div>
-                    <div className="col-md-3">
-                        <Doughnut title="Client Status" data={nodeStatus} />
-                    </div>
-                    <div className="col-md-3">
-                        <Doughnut title="Job Status" data={jobStatus} />
-                   </div>
-                    <div className="col-md-3">
-                        <Doughnut title="Job Type" data={jobTypes} />
-                    </div>
-                </div>
-                <Events />
->>>>>>> e11dae9c
             </div>
             <Events />
           </div>
