import React from 'react';
import { Link } from 'react-router';

const Sidebar = ({ location }) => {
    return (
        <div className="sidebar" data-color="nomad-green" data-image="assets/img/nomad.jpg">
            <div className="sidebar-wrapper">
                <div className="logo">
                    <Link to={{ pathname: '/cluster' }} className="logo-text" >
                        Nomad
                    </Link>
                </div>
                <ul className="nav">
                    <li className={location.pathname === '/cluster' ? 'active' : ''}>
                        <Link to={{ pathname: '/cluster' }}>
                            <i className="pe-7s-cloud" />
                            <p>Cluster</p>
                        </Link>
                    </li>
                    <li className={location.pathname === '/members' ? 'active' : ''}>
                        <Link to={{ pathname: '/members' }}>
                            <i className="pe-7s-share" />
                            <p>Members</p>
<<<<<<< HEAD
                        </Link>
                    </li>
                    <li className={location.pathname === '/jobs' ? 'active' : ''}>
                        <Link to={{ pathname: '/jobs' }}>
                            <i className="pe-7s-menu" />
                            <p>Jobs</p>
=======
>>>>>>> bd0ef19f
                        </Link>
                    </li>
                    <li className={location.pathname === '/nodes' ? 'active' : ''}>
                        <Link to={{ pathname: '/nodes' }}>
                            <i className="pe-7s-keypad" />
                            <p>Nodes</p>
                        </Link>
                    </li>
                    <li className={location.pathname === '/jobs' ? 'active' : ''}>
                        <Link to={{ pathname: '/jobs' }}>
                            <i className="pe-7s-copy-file" />
                            <p>Jobs</p>
                        </Link>
                    </li>
                    <li className={location.pathname === '/evaluations' ? 'active' : ''}>
                        <Link to={{ pathname: '/evaluations' }}>
                            <i className="pe-7s-gleam" />
                            <p>Evaluations</p>
                        </Link>
                    </li>
                    <li className={location.pathname === '/allocations' ? 'active' : ''}>
                        <Link to={{ pathname: '/allocations' }}>
                            <i className="pe-7s-graph" />
                            <p>Allocations</p>
                        </Link>
                    </li>
                </ul>
            </div>
            <div className="sidebar-background"></div>
        </div>
    );
};

export default Sidebar;<|MERGE_RESOLUTION|>--- conflicted
+++ resolved
@@ -21,15 +21,12 @@
                         <Link to={{ pathname: '/members' }}>
                             <i className="pe-7s-share" />
                             <p>Members</p>
-<<<<<<< HEAD
                         </Link>
                     </li>
                     <li className={location.pathname === '/jobs' ? 'active' : ''}>
                         <Link to={{ pathname: '/jobs' }}>
                             <i className="pe-7s-menu" />
                             <p>Jobs</p>
-=======
->>>>>>> bd0ef19f
                         </Link>
                     </li>
                     <li className={location.pathname === '/nodes' ? 'active' : ''}>
